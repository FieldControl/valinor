:root {
  --color-bg-card: #171717;
  --color-grey-100: #232322;
  --color-grey-200: #2b2b29;
  --color-grey-300: #323230;
  --color-grey-400: #393938;
  --color-grey-500: #484847;
  --color-grey-600: #525251;
  --color-grey-700: #5d5d5b;
  --color-grey-800: #676765;
  --color-font-white: #efefef;
  --color-font-grey: #b3b3b3;
  --color-custom-red: #c92828;
}

* {
  margin: 0;
  padding: 0;
  box-sizing: border-box;
}

html,
body,
app-root,
app-main {
  height: 100dvh;
  font-size: 62.5%;
}

body {
  margin: 0;
  font-family:
    Quicksand,
    Roboto,
    system-ui,
    -apple-system,
    sans-serif;
  background-color: var(--color-grey-100);
}

h1,
h2,
h3,
figcaption {
  color: var(--color-font-white);
  font-size: 2rem;
}

p,
a {
  color: #efefef;
  font-size: 1.8rem;
  text-decoration: none;
}

a:hover {
  text-decoration: underline;
}

button {
  background-color: transparent;
  border: 0;
}

button > .icon {
  color: var(--color-font-grey);
}
button:hover {
  cursor: pointer;
}

app-side-menu {
  display: flex;
  align-items: center;
  flex-basis: 24vw;
  justify-content: center;
}

app-main {
  display: flex;
  align-items: center;
}

input {
  color: var(--color-font-grey);
  padding: 12px;
  background-color: transparent;
  border: 1px solid var(--color-grey-600);
  border-radius: 8px;
}

input::placeholder {
  font-style: italic;
}

<<<<<<< HEAD
.container-modal-input > * {
  margin: 4px 0;
}

.container-modal-btn > * {
  margin: 0 6px;
=======
.delete-info {
  margin: 0 20px;
  text-align: center;
>>>>>>> 896ee9b7
}

.delete-info p {
  color: var(--color-custom-red);
  font-style: italic;
  font-size: 1.2rem;
  padding: 0 8px;
}

@media only screen and (max-width: 480px) {
  app-main {
    flex-direction: column;
    height: auto;
    gap: 10rem;
  }
}<|MERGE_RESOLUTION|>--- conflicted
+++ resolved
@@ -93,20 +93,6 @@
   font-style: italic;
 }
 
-<<<<<<< HEAD
-.container-modal-input > * {
-  margin: 4px 0;
-}
-
-.container-modal-btn > * {
-  margin: 0 6px;
-=======
-.delete-info {
-  margin: 0 20px;
-  text-align: center;
->>>>>>> 896ee9b7
-}
-
 .delete-info p {
   color: var(--color-custom-red);
   font-style: italic;

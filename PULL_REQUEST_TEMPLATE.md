--- conflicted
+++ resolved
@@ -30,14 +30,12 @@
 
 O que você entende que pode ser melhorado e como isso pode ser feito?
 
-<<<<<<< HEAD
 **Resposta:** *É possível melhorar várias coisas, como a organização dos arquivos para que não fiquem todos os modelos na raiz do back-end, ou atualizar os modelos para que usem o modelo cascata e seja possível deletar uma board sem ter que deletar tudo dentro dela. Também é uma ideia interessante adicionar a possibilidade de criar uma aba de links dentro do card, para que um card possa ser redirecionado para uma issue no GitHub.*
-=======
+
 **Vídeo de apresentação**
 
 Grave um vídeo do seu projeto rodando e envie o link:
-<!-- Dica: você pode usar o https://jam.dev/ para facilitar sua gravação ;) -->
->>>>>>> 915d3efa
+https://jam.dev/c/3e2d7013-e183-48c9-9d74-c490212f2f04
 
 **Sobre você**
 
